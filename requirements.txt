flask
nodejs
requests
python-dotenv
openai
<<<<<<< HEAD
gTTS
ffmpeg
=======
gtts
mutagen
>>>>>>> d022d32f
<|MERGE_RESOLUTION|>--- conflicted
+++ resolved
@@ -3,10 +3,5 @@
 requests
 python-dotenv
 openai
-<<<<<<< HEAD
-gTTS
-ffmpeg
-=======
 gtts
-mutagen
->>>>>>> d022d32f
+mutagen
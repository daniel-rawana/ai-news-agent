--- conflicted
+++ resolved
@@ -1,13 +1,7 @@
 flask
 nodejs
 requests
-<<<<<<< HEAD
 python-dotenv
 openai
 gtts
-mutagen
-=======
-dotenv
-openai
-gTTS
->>>>>>> 74d2c2c2
+mutagen
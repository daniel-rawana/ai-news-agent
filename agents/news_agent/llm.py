import requests
import json
from datetime import datetime
from openai import OpenAI
from dotenv import load_dotenv
import os
from pathlib import Path


def summarize_story(story):

    load_dotenv()
    OPENAI_API_KEY = os.getenv("OPENAI_API_KEY")
    
    if not OPENAI_API_KEY:
        raise ValueError("OPENAI_API_KEY not found in environment variables. Please check your .env file.")

    if isinstance(story, str):
        story = json.loads(story)
<<<<<<< HEAD
    
    # Validate story structure
    if 'stories' not in story or not story.get('stories'):
        raise ValueError("No stories found in the provided data. Cannot generate summary.")

    # Get the directory where this script is located
    script_dir = Path(__file__).parent
    prompt_path = script_dir / "system_prompt.txt"
    
    with open(prompt_path, "r", encoding="utf-8") as f:
        system_prompt = f.read()
=======

    try:
        with open("system_prompt.txt", "r", encoding="utf-8") as f:
            system_prompt = f.read()

        client = OpenAI(api_key=OPENAI_API_KEY)

        stories = story['stories'][:3]
        user_content = "Stories to summarize:\n\n"
        for i, content in enumerate(stories, 1):
            user_content += (
                f"Story {i}:\n"
                f"Headline: {content['headline']}\n"
                f"Summary: {content['summary']}\n"
                f"Source: {content['source']}\n\n"
            )

        today = datetime.now().strftime("%Y-%m-%d")
        user_content += f"\nToday's date is: {today}"
>>>>>>> a2d6814d

        response = client.chat.completions.create(
            model="gpt-4o-mini",
            messages=[
                {"role": "system", "content": system_prompt},
                {"role": "user", "content": user_content}],
            response_format={"type": "json_object"}
        )

<<<<<<< HEAD
    # Safely access the first story
    if len(story['stories']) == 0:
        raise ValueError("Stories list is empty.")
    
    content = story['stories'][0]
    user_content = "Story to summarize:\n\n"
    user_content += (
        f"Headline: {content.get('headline', 'No headline')}\n"
        f"Summary: {content.get('summary', 'No summary')}\n"
        f"Source: {content.get('source', 'Unknown source')}\n\n"
    )
=======
        script = response.choices[0].message.content
>>>>>>> a2d6814d

        return json.loads(script)
    except Exception as e:
        today = datetime.now().strftime("%Y-%m-%d")
        stories = story['stories'][:3]
        response = {
            "date": today,
            "stories": [
                {
                    "title": content['headline'],
                    "summary": content['summary'],
                    "source": {
                        "name": content['source'],
                        "url": content['url'],


                    }
                }
                for content in stories
            ]
        }
        return response<|MERGE_RESOLUTION|>--- conflicted
+++ resolved
@@ -17,7 +17,6 @@
 
     if isinstance(story, str):
         story = json.loads(story)
-<<<<<<< HEAD
     
     # Validate story structure
     if 'stories' not in story or not story.get('stories'):
@@ -29,7 +28,6 @@
     
     with open(prompt_path, "r", encoding="utf-8") as f:
         system_prompt = f.read()
-=======
 
     try:
         with open("system_prompt.txt", "r", encoding="utf-8") as f:
@@ -49,7 +47,6 @@
 
         today = datetime.now().strftime("%Y-%m-%d")
         user_content += f"\nToday's date is: {today}"
->>>>>>> a2d6814d
 
         response = client.chat.completions.create(
             model="gpt-4o-mini",
@@ -59,7 +56,6 @@
             response_format={"type": "json_object"}
         )
 
-<<<<<<< HEAD
     # Safely access the first story
     if len(story['stories']) == 0:
         raise ValueError("Stories list is empty.")
@@ -71,9 +67,7 @@
         f"Summary: {content.get('summary', 'No summary')}\n"
         f"Source: {content.get('source', 'Unknown source')}\n\n"
     )
-=======
         script = response.choices[0].message.content
->>>>>>> a2d6814d
 
         return json.loads(script)
     except Exception as e:

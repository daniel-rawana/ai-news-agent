--- conflicted
+++ resolved
@@ -11,19 +11,6 @@
 from generate_summary import generate_news_script
 from video_database import initialize_database, insert_video_record, get_db_path
 
-<<<<<<< HEAD
-img_prompt = f"Create a professional news thumbnail image for this story: {script}. Style: modern news broadcast, clean, professional, high quality. and Do not include any text in the image."
-try:
-    response = client.images.generate(
-        model="dall-e-3",
-        prompt=img_prompt,
-        n=1,
-        size="1024x1024"
-    )
-    image_url = response.data[0].url
-    print(image_url)
-=======
->>>>>>> d022d32f
 
 def create_voiceover(story_count=1, output_dir="voiceovers"):
     """
@@ -150,23 +137,10 @@
         'video_id': video_id
     }
 
-import subprocess
-from video_gen import create_video_with_word_captions
 
-<<<<<<< HEAD
-if os.path.exists("Story.mp3") and os.path.exists("thumbnail.png"):
-    create_video_with_word_captions(
-        audio_file="Story.mp3",
-        image_file="thumbnail.png",
-        output_file="Story.mp4"
-    )
-else:
-    print("Error: Audio or image file not found")
-=======
 # Allow running as a standalone script
 if __name__ == "__main__":
     result = create_voiceover()
     print(f"\nVoiceover generation complete!")
     print(f"Script: {result['script_path']}")
-    print(f"Audio: {result['audio_path']}")
->>>>>>> d022d32f
+    print(f"Audio: {result['audio_path']}")